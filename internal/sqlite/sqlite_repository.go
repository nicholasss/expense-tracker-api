// Package sqlite implements the repository interface for the expenses datamodel
package sqlite

import (
	"context"
	"database/sql"
	"fmt"
	"time"

	"github.com/nicholasss/expense-tracker-api/internal/expenses"
)

// QueryError for wrapping sql query errors
type QueryError struct {
	Query string
	Err   error
}

// Error implements the error interface
func (e *QueryError) Error() string {
	return fmt.Sprintf("%s: %v", e.Query, e.Err)
}

// Unwrap implementing for errors.Is()
func (e *QueryError) Unwrap() error { return e.Err }

// NewQueryError is a factory method
func NewQueryError(query string, err error) *QueryError {
	return &QueryError{Query: query, Err: err}
}

// sqliteExpense has time stored as unix seconds (not milli-)
type sqliteExpense struct {
	ID          int
	CreatedAt   int64
	OccuredAt   int64
	Description string
	Amount      int64
}

func toSqliteExpense(e *expenses.Expense) sqliteExpense {
	// convert times to int
	return sqliteExpense{
		ID:          e.ID,
		Description: e.Description,
		Amount:      e.Amount,
		// CreatedAt will occur within the database
		OccuredAt: e.ExpenseOccuredAt.Unix(),
	}
}

func toServiceExpense(db sqliteExpense) *expenses.Expense {
	return &expenses.Expense{
		ID:               db.ID,
		Description:      db.Description,
		Amount:           db.Amount,
		RecordCreatedAt:  time.Unix(db.CreatedAt, 0),
		ExpenseOccuredAt: time.Unix(db.OccuredAt, 0),
	}
}

type SqliteRepository struct {
	DB *sql.DB
}

<<<<<<< HEAD
func NewSqliteRepository(dbDriver, database string) (*SqliteRepository, error) {
	db, err := sql.Open(dbDriver, database)
=======
func NewSqliteRepository(dbDriver, dbString string) (*SqliteRepository, error) {
	db, err := sql.Open(dbDriver, dbString)
>>>>>>> e61edf44
	if err != nil {
		return nil, err
	}

	return &SqliteRepository{DB: db}, nil
}

// GetByID find a particular expense with an id
func (r *SqliteRepository) GetByID(ctx context.Context, id int) (*expenses.Expense, error) {
	var dbE sqliteExpense

	query := `
  SELECT
    id, created_at, occured_at, description, amount
  FROM
    expenses
  WHERE
    id = ?;`

	row := r.DB.QueryRowContext(ctx, query, id)
	err := row.Scan(&dbE.ID, &dbE.CreatedAt, &dbE.OccuredAt, &dbE.Description, &dbE.Amount)
	if err == sql.ErrNoRows {
		return nil, NewQueryError(query, err)
	}
	if err != nil {
		return nil, err
	}

	// perform conversion to domain expense as last step
	return toServiceExpense(dbE), nil
}

// GetAll returns a list of all expenses in the database
func (r *SqliteRepository) GetAll(ctx context.Context) ([]*expenses.Expense, error) {
	query := `
  SELECT
    id, created_at, occured_at, description, amount
  FROM
    expenses;`

	rows, err := r.DB.QueryContext(ctx, query)
	if err != nil {
		return nil, err
	}

	// deferred but still checking error
	defer func() {
		closeErr := rows.Close()
		if err == nil && closeErr != nil {
			err = fmt.Errorf("failed to close query rows: %w", closeErr)
		}
	}()

	// get all rows from query
	dbExpenses := make([]sqliteExpense, 0)
	for rows.Next() {
		var dbE sqliteExpense
		err = rows.Scan(&dbE.ID, &dbE.CreatedAt, &dbE.OccuredAt, &dbE.Description, &dbE.Amount)
		if err != nil {
			return nil, err
		}

		dbExpenses = append(dbExpenses, dbE)
	}

	// check for errors from sql query
	if err = rows.Err(); err == sql.ErrNoRows {
		return nil, &QueryError{Query: query, Err: err}
	} else if err != nil {
		return nil, err
	}

	expenses := make([]*expenses.Expense, 0)
	for _, dbE := range dbExpenses {
		expenses = append(expenses, toServiceExpense(dbE))
	}

	return expenses, nil
}

// Create creates a new expense and returns it with id and createdAt
func (r *SqliteRepository) Create(ctx context.Context, exp *expenses.Expense) (*expenses.Expense, error) {
	if exp == nil {
		return nil, expenses.ErrNilPointer
	}

	insertDBE := toSqliteExpense(exp)

	query := `
  INSERT INTO
    expenses
      (
        created_at,
        occured_at,
        description,
        amount
      )
  VALUES
    (
      unixepoch(),
      ?,
      ?,
      ?
    )
  RETURNING *;`

	// ID is generated by the db so we ignore it when inserting
	row := r.DB.QueryRowContext(ctx, query,
		insertDBE.OccuredAt, insertDBE.Description, insertDBE.Amount,
	)

	var returnDBE sqliteExpense
	err := row.Scan(
		&returnDBE.ID, &returnDBE.CreatedAt, &returnDBE.OccuredAt,
		&returnDBE.Description, &returnDBE.Amount,
	)
	if err != nil {
		return nil, err
	}

	return toServiceExpense(returnDBE), nil
}

// Update performs a full update for occuredAt, description, and amount
// It does not return the updated expense struct since id and createdAt do not change
func (r *SqliteRepository) Update(ctx context.Context, exp *expenses.Expense) error {
	if exp == nil {
		return expenses.ErrNilPointer
	}

	insertDBE := toSqliteExpense(exp)

	query := `
  UPDATE
    expenses
  SET
    occured_at = ?,
    description = ?,
    amount = ?
  WHERE
    id = ?;`

	res, err := r.DB.ExecContext(ctx, query,
		insertDBE.OccuredAt, insertDBE.Description, insertDBE.Amount, insertDBE.ID,
	)
	if err != nil {
		return err
	}

	rowsUpdated, err := res.RowsAffected()
	if err != nil {
		return err
	}

	if rowsUpdated == 0 {
		return expenses.ErrNoRowsUpdated
	}
	return nil
}

func (r *SqliteRepository) Delete(ctx context.Context, id int) error {
	query := `
  DELETE FROM
    expenses
  WHERE
    id = ?;`

	res, err := r.DB.ExecContext(ctx, query, id)
	if err != nil {
		return err
	}

	rowsAffected, err := res.RowsAffected()
	if err != nil {
		return err
	}

	if rowsAffected == 0 {
		return expenses.ErrNoRowsDeleted
	}

	return nil
}<|MERGE_RESOLUTION|>--- conflicted
+++ resolved
@@ -63,13 +63,8 @@
 	DB *sql.DB
 }
 
-<<<<<<< HEAD
-func NewSqliteRepository(dbDriver, database string) (*SqliteRepository, error) {
-	db, err := sql.Open(dbDriver, database)
-=======
 func NewSqliteRepository(dbDriver, dbString string) (*SqliteRepository, error) {
 	db, err := sql.Open(dbDriver, dbString)
->>>>>>> e61edf44
 	if err != nil {
 		return nil, err
 	}
